# ts_cli.py
import random

# import laspy
import numpy as np

<<<<<<< HEAD
from scipy.ndimage import gaussian_filter

from treesegmentation import patch, hierarchy, las2img, hdag

if __name__ == "__main__":
    file_path = "sample_data/004_las.las"
=======
from .treeseg import patch, hierarchy, las2img

def main(file_path):
    # file_path = "sample_data/hard_nno.las"
>>>>>>> aaf20139
    resolution = 1
    discretization = 256
    min_height = 16

<<<<<<< HEAD
    # For weighted graph
    level_depth_weight = 0.84
    node_depth_weight = 1.07
    shared_ratio_weight = -0.11
    top_distance_weight = 0.77
    centroid_distance_weight = 0.0

    # Convert the weights into a numpy array
    weights = np.array([level_depth_weight, node_depth_weight,
                        shared_ratio_weight, top_distance_weight,
                        centroid_distance_weight], dtype=np.float32)

    # graph partitioning threshold
    weight_threshold = 0.4

    print(f"== Input data")
    data = laspy.read(file_path)
    header = data.header
    point_count = header.point_count
    scale_xyz = header.scales
    offset_xyz = header.offsets
    # Keeping the mins and maxs unscaled, making them ints and not floats.
    # Doing this because laspy sample_data.X, .Y, and .Z are all unscaled ints.
    # However *_min and *_max are all scaled.
    min_xyz = (np.array([header.x_min, header.y_min, header.z_min]) / scale_xyz).astype("int")
    max_xyz = (np.array([header.x_max, header.y_max, header.z_max]) / scale_xyz).astype("int")
    bounds_xyz = (min_xyz, max_xyz)
    range_xyz = (max_xyz - min_xyz) * scale_xyz
    print(f"File: {file_path}")
    print(f"Point count: {point_count}")
    print(f"Range X: {range_xyz[0]:.2f} scaled units")
    print(f"Range Y: {range_xyz[1]:.2f} scaled units")
    print(f"Range Z: {range_xyz[2]:.2f} scaled units")

    print()
    print(f"== Creating grid")
    points_xyz = np.array([data.X, data.Y, data.Z])
    grid_size = np.ceil(range_xyz[:2] / resolution).astype("int")
    cell_size = np.ceil(resolution / scale_xyz[:2]).astype("int")
    print(f"Resolution: {resolution:.3f} scaled units^2 per pixel")
    print(f"Height levels: {discretization} levels")
    print(f"Height cutoff: {min_height}")
    print(f"Grid dimensions: {grid_size[0]}x{grid_size[1]} cells^2")
    print(f"Cell dimensions: {cell_size[0] * scale_xyz[0]}x{cell_size[1] * scale_xyz[1]} scaled units^2 per cell")
    grid = las2img.las2img(points_xyz, bounds_xyz, grid_size, cell_size, discretization)

    print()
    print(f"== Creating patches")
    all_patches = patch.compute_patches(grid, discretization, min_height, patch.NEIGHBOR_MASK_FOUR_WAY)
    print(f"Created {len(all_patches)} unique patches")
    print(f"-- Labeling grid")
    labeled_grid = patch.create_labeled_grid(grid, all_patches)
    gaussian_filter(labeled_grid, sigma=1)
    print(f"-- Computing cell neighbors")
    patch.compute_patch_neighbors(grid, labeled_grid, all_patches)

    print()
    print(f"== Creating hierarchies")
    hierarchies, contact = hierarchy.compute_hierarchies(all_patches)
    print(f"Created {len(hierarchies)} unique hierarchies (root nodes)")
    
    print()
    print(f"== Calculating edge weights")
    connected_hierarchies = hdag.find_connected_hierarchies(contact)
    print(f"Number of unique connected hierarchy pairs: {len(connected_hierarchies)}")
    HDAG = hdag.calculate_edge_weight(hierarchies, connected_hierarchies, weights)
    print()

    print(f"== Partitioning graph (threshold: {weight_threshold})")
    partitioned_graph = hdag.partition_graph(HDAG, weight_threshold)
    print(f"Number of parentless source nodes: {len(partitioned_graph)}")
    print()

    print(f"== Labeling partitions")
    labeled_partitions = hdag.partitions_to_labeled_grid(partitioned_graph, grid_size[0], grid_size[1])

    print("Save labeled hierarchies as raster? [y/n]")
    user_input = input(">>> ")
    should_save = user_input == 'y' or user_input == 'Y'
    if should_save:
        save_path = "./hierarchy_rasters/"
        print(f"Saving to \"{save_path}\"")
        from PIL import Image
        import os.path

        image_grayscale = ((1 - grid / discretization) * 255).transpose().astype("uint8")
        r, g, b = image_grayscale.copy(), image_grayscale.copy(), image_grayscale.copy()
        '''
        for hierarchy in hierarchies:
            for y, x in hierarchy.root.patch.cells:
                r[x, y] = 255
                g[x, y] = 0
                b[x, y] = 0
        '''
        for x, y in np.ndindex(len(grid[0]), len(grid[1])):
            #if labeled_partitions[x][y] != 0:
            r[x, y] = labeled_partitions[x][y] % 256
            g[x, y] = (labeled_partitions[x][y] * 2) % 256
            b[x, y] = (labeled_partitions[x][y] * 4) % 256
        '''    
        for i in range(0, grid[0]):
            for j in range(0, grid[1]):
                r[x, y] = labeled_grid[i][j] % 256
                g[x, y] = labeled_grid[i][j] % 256
                b[x, y] = labeled_grid[i][j] % 256
                '''
        image_color = np.dstack((r, g, b))
        img = Image.fromarray(image_color, "RGB")
        # Format the name and save the image.
        save_path = "./labeled_hierarchies/"
        os.makedirs(save_path, exist_ok=True)
        file_name = os.path.split(file_path)[1]
        save_name = f"{file_name}_{resolution}-{discretization}-{img.width}x{img.height}.png"
        full_path = os.path.join(save_path, save_name)
        img.save(full_path)
        print(f"Saved image to \"{full_path}\"")
=======
    print("Run some algo stuff")
    
    # print(f"== Input data")
    # data = laspy.read(file_path)
    # header = data.header
    # point_count = header.point_count
    # scale_xyz = header.scales
    # offset_xyz = header.offsets
    # # Keeping the mins and maxs unscaled, making them ints and not floats.
    # # Doing this because laspy sample_data.X, .Y, and .Z are all unscaled ints.
    # # However *_min and *_max are all scaled.
    # min_xyz = (np.array([header.x_min, header.y_min, header.z_min]) / scale_xyz).astype("int")
    # max_xyz = (np.array([header.x_max, header.y_max, header.z_max]) / scale_xyz).astype("int")
    # bounds_xyz = (min_xyz, max_xyz)
    # range_xyz = (max_xyz - min_xyz) * scale_xyz
    # print(f"File: {file_path}")
    # print(f"Point count: {point_count}")
    # print(f"Range X: {range_xyz[0]:.2f} scaled units")
    # print(f"Range Y: {range_xyz[1]:.2f} scaled units")
    # print(f"Range Z: {range_xyz[2]:.2f} scaled units")
    #
    # print()
    # print(f"== Creating grid")
    # points_xyz = np.array([data.X, data.Y, data.Z])
    # grid_size = np.ceil(range_xyz[:2] / resolution).astype("int")
    # cell_size = np.ceil(resolution / scale_xyz[:2]).astype("int")
    # print(f"Resolution: {resolution:.3f} scaled units^2 per pixel")
    # print(f"Height levels: {discretization} levels")
    # print(f"Height cutoff: {min_height}")
    # print(f"Grid dimensions: {grid_size[0]}x{grid_size[1]} cells^2")
    # print(f"Cell dimensions: {cell_size[0] * scale_xyz[0]}x{cell_size[1] * scale_xyz[1]} scaled units^2 per cell")
    # grid = las2img.las2img(points_xyz, bounds_xyz, grid_size, cell_size, discretization)
    #
    # print()
    # print(f"== Creating patches")
    # all_patches = patch.compute_patches(grid, discretization, min_height, patch.NEIGHBOR_MASK_FOUR_WAY)
    # print(f"Created {len(all_patches)} unique patches")
    # print(f"-- Labeling grid")
    # labeled_grid = patch.create_labeled_grid(grid, all_patches)
    # print(f"-- Computing cell neighbors")
    # patch.compute_patch_neighbors(grid, labeled_grid, all_patches)
    #
    # print()
    # print(f"== Creating hierarchies")
    # hierarchies = hierarchy.compute_hierarchies(all_patches)
    # print(f"Created {len(hierarchies)} unique hierarchies (root nodes)")
    #
    # print()
    # print("Save labeled hierarchies as raster? [y/n]")
    # user_input = input(">>> ")
    # should_save = user_input == 'y' or user_input == 'Y'
    # if should_save:
    #     save_path = "./hierarchy_rasters/"
    #     print(f"Saving to \"{save_path}\"")
    #     from PIL import Image
    #     import os.path
    #
    #     image_grayscale = ((1 - grid / discretization) * 255).transpose().astype("uint8")
    #     r, g, b = image_grayscale.copy(), image_grayscale.copy(), image_grayscale.copy()
    #     for hierarchy in hierarchies:
    #         for y, x in hierarchy.root.patch.cells:
    #             r[x, y] = 255
    #             g[x, y] = 0
    #             b[x, y] = 0
    #
    #     image_color = np.dstack((r, g, b))
    #     img = Image.fromarray(image_color, "RGB")
    #     # Format the name and save the image.
    #     save_path = "./labeled_hierarchies/"
    #     os.makedirs(save_path, exist_ok=True)
    #     file_name = os.path.split(file_path)[1]
    #     save_name = f"{file_name}_{resolution}-{discretization}-{img.width}x{img.height}.png"
    #     full_path = os.path.join(save_path, save_name)
    #     img.save(full_path)
    #     print(f"Saved image to \"{full_path}\"")
>>>>>>> aaf20139
<|MERGE_RESOLUTION|>--- conflicted
+++ resolved
@@ -1,27 +1,18 @@
 # ts_cli.py
-import random
-
-# import laspy
+import laspy
 import numpy as np
 
-<<<<<<< HEAD
 from scipy.ndimage import gaussian_filter
 
 from treesegmentation import patch, hierarchy, las2img, hdag
 
 if __name__ == "__main__":
     file_path = "sample_data/004_las.las"
-=======
-from .treeseg import patch, hierarchy, las2img
-
-def main(file_path):
-    # file_path = "sample_data/hard_nno.las"
->>>>>>> aaf20139
+
     resolution = 1
     discretization = 256
     min_height = 16
 
-<<<<<<< HEAD
     # For weighted graph
     level_depth_weight = 0.84
     node_depth_weight = 1.07
@@ -138,9 +129,12 @@
         full_path = os.path.join(save_path, save_name)
         img.save(full_path)
         print(f"Saved image to \"{full_path}\"")
-=======
+
+
+def main(file_path):
+    # file_path = "sample_data/hard_nno.las"
     print("Run some algo stuff")
-    
+
     # print(f"== Input data")
     # data = laspy.read(file_path)
     # header = data.header
@@ -213,5 +207,4 @@
     #     save_name = f"{file_name}_{resolution}-{discretization}-{img.width}x{img.height}.png"
     #     full_path = os.path.join(save_path, save_name)
     #     img.save(full_path)
-    #     print(f"Saved image to \"{full_path}\"")
->>>>>>> aaf20139
+    #     print(f"Saved image to \"{full_path}\"")