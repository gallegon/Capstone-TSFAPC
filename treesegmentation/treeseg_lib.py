--- conflicted
+++ resolved
@@ -351,10 +351,7 @@
         .then(handle_las2img) \
         .then(handle_save_grid_raster) \
         .then(handle_compute_patches) \
-<<<<<<< HEAD
-        .then(handle_patches_to_dict()) \
-=======
->>>>>>> 6a693c3f
+        .then(handle_patches_to_dict) \
         .then(handle_compute_patches_labeled_grid) \
         .then(handle_compute_patch_neighbors) \
         .then(handle_save_patches_raster) \
@@ -364,17 +361,9 @@
         .then(handle_calculate_edge_weight) \
         .then(handle_partition_graph) \
         .then(handle_partitions_to_labeled_grid) \
-<<<<<<< HEAD
         .then(handle_adjust_partitions) \
         .then(handle_partitions_to_trees)
 
-=======
-        .then(handle_adjust_partitions) 
-        # .then(handle_partitions_to_trees)
-
-
-        
->>>>>>> 6a693c3f
     # handle_save_labeled_grid_as_image has an if checking for should_save as well,
     # so having both ifs is redundant. Doing this to show that there is a lot of
     # flexibility in how the Pipeline and its components are used.
@@ -390,10 +379,5 @@
     print(result.keys())
     print("== Tree Count")
     print(len(result["partitioned_graph"]))
-<<<<<<< HEAD
-=======
-
-
-    # result = algorithm.execute(user_data)
->>>>>>> 6a693c3f
+
     return result